--- conflicted
+++ resolved
@@ -4,13 +4,9 @@
 export type * as Effects from "./effects";
 export type * as Mount from "./mount";
 export type * as Battlepass from "./battlepass";
-<<<<<<< HEAD
-export type * as AdventCalendar from "./advent-calendar";
-=======
 export type * as DailyReward from "./daily_reward";
 export type * as Currencies from "./currencies";
->>>>>>> 1d2dde6a
-
+export type * as AdventCalendar from "./advent-calendar";
 import type { Atom } from "@rbxts/charm";
 import type * as Item from "./items";
 import type Unit from "./units";
