--- conflicted
+++ resolved
@@ -2,11 +2,8 @@
 export type * as Team from "./team";
 export type * as Item from "./items";
 export type * as Effects from "./effects";
-<<<<<<< HEAD
 export type * as Mount from "./mount";
-=======
 export type * as Battlepass from "./battlepass";
->>>>>>> 403254a7
 
 import type { Atom } from "@rbxts/charm";
 import type * as Item from "./items";
@@ -14,11 +11,8 @@
 
 import type PlayerDataTeam from "./team";
 import type PlayerDataEffects from "./effects";
-<<<<<<< HEAD
 import { Mount } from "./mount";
-=======
 import type PlayerDataBattlepass from "./battlepass";
->>>>>>> 403254a7
 
 export default interface PlayerDataTypes {
 	units: Atom<Unit[]>;
