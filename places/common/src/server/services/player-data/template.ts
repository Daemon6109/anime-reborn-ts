// Types
import { source } from "@rbxts/vide";
import type { PlayerData } from "@shared/atoms/player-data";
import type { Player as UnitPlayer } from "@shared/data/units-data";
import type { CalendarName } from "@shared/data/advent-calendar-data";

const units: UnitPlayer[] = [];

for (let i = 1; i <= 500; i++) {
	units.push({
		id: "Aizen",
		uuid: `unit-00${i}`,

		obtainedAt: 123123123,

		trait: "Miracle",
		traitData: [{ trait: "Miracle", time: 123123123 }],

		evo: 0,

		shiny: false,

		locked: false,
		favorited: false,

		level: {
			value: 1,
			current: 0,
			target: 100,
		},
		potential: {
			damage: 1.1,
			range: 1.1,
			spa: 1.1,
		},
	});
}

const defaultData: PlayerData = {
	units,
	items: [],
	mounts: { ownedMounts: [] },
	shop: [], // Empty shop items array
	daily_reward: {
		last_claimed: 0,
		current_streak: 0,
		CanClaim: true,
		total_claimed: 0,
	},
	currencies: {
<<<<<<< HEAD
		gems: 0,
		gold: 0,
=======
		gold: source(0), // watever default is for gold and gems
		gems: source(0),
>>>>>>> 33c64175
	},
	team: [],
	effects: [],
	battlepass: [
		{
			level: 0,
			xp: 0,
			premium: false,
			claimed: new Map<number, { basic: boolean; premium: boolean }>(),
		},
	],
	adventCalendar: new Map<CalendarName, { claimed: number[]; onlineDays: number }>(),
};

export default defaultData;<|MERGE_RESOLUTION|>--- conflicted
+++ resolved
@@ -48,13 +48,8 @@
 		total_claimed: 0,
 	},
 	currencies: {
-<<<<<<< HEAD
 		gems: 0,
 		gold: 0,
-=======
-		gold: source(0), // watever default is for gold and gems
-		gems: source(0),
->>>>>>> 33c64175
 	},
 	team: [],
 	effects: [],
